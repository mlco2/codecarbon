from unittest import mock

import pytest
from container import ServerContainer
from fastapi import FastAPI, status
from fastapi.testclient import TestClient

from carbonserver.api.infra.repositories.repository_projects import SqlAlchemyRepository
from carbonserver.api.routers import projects
from carbonserver.api.schemas import Project

PROJECT_ID = "f52fe339-164d-4c2b-a8c0-f562dfce066d"
PROJECT_ID_2 = "e52fe339-164d-4c2b-a8c0-f562dfce066d"

<<<<<<< HEAD
=======
TEAM_ID = "c13e851f-5c2f-403d-98d0-51fe15df3bc3"
TEAM_ID_2 = "c13e851f-5c2f-403d-98d0-51fe15df3bc4"

ORGANIZATION_ID = "c13e851f-5c2f-403d-98d0-51fe15df3bc3"
ORGANIZATION_ID_2 = "c13e851f-5c2f-403d-98d0-51fe15df3bc4"
>>>>>>> ac5169b8

PROJECT_TO_CREATE = {
    "name": "API Code Carbon",
    "description": "API for Code Carbon",
<<<<<<< HEAD
=======
    "team_id": "c13e851f-5c2f-403d-98d0-51fe15df3bc3",
    "organization_id": ORGANIZATION_ID,
>>>>>>> ac5169b8
}

PROJECT_1 = {
    "id": PROJECT_ID,
    "name": "API Code Carbon",
    "description": "API for Code Carbon",
<<<<<<< HEAD
=======
    "team_id": TEAM_ID,
    "organization_id": ORGANIZATION_ID,
>>>>>>> ac5169b8
    "experiments": [],
}


PROJECT_2 = {
    "id": PROJECT_ID_2,
    "name": "API Code Carbon",
    "description": "Calculates CO2 emissions of AI projects",
<<<<<<< HEAD
=======
    "team_id": TEAM_ID_2,
    "organization_id": ORGANIZATION_ID_2,
>>>>>>> ac5169b8
}


@pytest.fixture
def custom_test_server():
    container = ServerContainer()
    container.wire(modules=[projects])
    app = FastAPI()
    app.container = container
    app.include_router(projects.router)
    yield app


@pytest.fixture
def client(custom_test_server):
    yield TestClient(custom_test_server)


def test_add_project(client, custom_test_server):
    repository_mock = mock.Mock(spec=SqlAlchemyRepository)
    expected_project = PROJECT_1
    repository_mock.add_project.return_value = Project(**PROJECT_1)

    with custom_test_server.container.project_repository.override(repository_mock):
        response = client.post("/projects", json=PROJECT_TO_CREATE)
        actual_project = response.json()

    assert response.status_code == status.HTTP_201_CREATED
    assert actual_project == expected_project


def test_get_project_by_id_returns_correct_project(client, custom_test_server):
    repository_mock = mock.Mock(spec=SqlAlchemyRepository)
    expected_project = PROJECT_1
    repository_mock.get_one_project.return_value = Project(**expected_project)

    with custom_test_server.container.project_repository.override(repository_mock):
        response = client.get("/projects/read_project/", params={"id": PROJECT_ID})
        actual_project = response.json()

    assert response.status_code == status.HTTP_200_OK
<<<<<<< HEAD
    assert actual_project == expected_project
=======
    assert actual_project == expected_project


def test_get_projects_from_team_returns_correct_project(client, custom_test_server):
    repository_mock = mock.Mock(spec=SqlAlchemyRepository)
    expected_project = PROJECT_1
    expected_project_list = [expected_project]
    repository_mock.get_projects_from_team.return_value = [
        Project(**expected_project),
    ]

    with custom_test_server.container.project_repository.override(repository_mock):
        response = client.get("/projects/team/" + TEAM_ID)
        actual_project_list = response.json()

    assert response.status_code == status.HTTP_200_OK
    assert actual_project_list == expected_project_list


def test_get_projects_from_organization_returns_correct_project(
    client, custom_test_server
):
    repository_mock = mock.Mock(spec=SqlAlchemyRepository)
    expected_project = PROJECT_1
    expected_project_list = [expected_project]
    repository_mock.get_projects_from_organization.return_value = [
        Project(**expected_project),
    ]

    with custom_test_server.container.project_repository.override(repository_mock):
        response = client.get(f"/organizations/{ORGANIZATION_ID}/projects")
        actual_project_list = response.json()

    assert response.status_code == status.HTTP_200_OK
    assert actual_project_list == expected_project_list
>>>>>>> ac5169b8
<|MERGE_RESOLUTION|>--- conflicted
+++ resolved
@@ -12,34 +12,21 @@
 PROJECT_ID = "f52fe339-164d-4c2b-a8c0-f562dfce066d"
 PROJECT_ID_2 = "e52fe339-164d-4c2b-a8c0-f562dfce066d"
 
-<<<<<<< HEAD
-=======
-TEAM_ID = "c13e851f-5c2f-403d-98d0-51fe15df3bc3"
-TEAM_ID_2 = "c13e851f-5c2f-403d-98d0-51fe15df3bc4"
 
 ORGANIZATION_ID = "c13e851f-5c2f-403d-98d0-51fe15df3bc3"
 ORGANIZATION_ID_2 = "c13e851f-5c2f-403d-98d0-51fe15df3bc4"
->>>>>>> ac5169b8
 
 PROJECT_TO_CREATE = {
     "name": "API Code Carbon",
     "description": "API for Code Carbon",
-<<<<<<< HEAD
-=======
-    "team_id": "c13e851f-5c2f-403d-98d0-51fe15df3bc3",
     "organization_id": ORGANIZATION_ID,
->>>>>>> ac5169b8
 }
 
 PROJECT_1 = {
     "id": PROJECT_ID,
     "name": "API Code Carbon",
     "description": "API for Code Carbon",
-<<<<<<< HEAD
-=======
-    "team_id": TEAM_ID,
     "organization_id": ORGANIZATION_ID,
->>>>>>> ac5169b8
     "experiments": [],
 }
 
@@ -48,11 +35,7 @@
     "id": PROJECT_ID_2,
     "name": "API Code Carbon",
     "description": "Calculates CO2 emissions of AI projects",
-<<<<<<< HEAD
-=======
-    "team_id": TEAM_ID_2,
     "organization_id": ORGANIZATION_ID_2,
->>>>>>> ac5169b8
 }
 
 
@@ -94,26 +77,7 @@
         actual_project = response.json()
 
     assert response.status_code == status.HTTP_200_OK
-<<<<<<< HEAD
     assert actual_project == expected_project
-=======
-    assert actual_project == expected_project
-
-
-def test_get_projects_from_team_returns_correct_project(client, custom_test_server):
-    repository_mock = mock.Mock(spec=SqlAlchemyRepository)
-    expected_project = PROJECT_1
-    expected_project_list = [expected_project]
-    repository_mock.get_projects_from_team.return_value = [
-        Project(**expected_project),
-    ]
-
-    with custom_test_server.container.project_repository.override(repository_mock):
-        response = client.get("/projects/team/" + TEAM_ID)
-        actual_project_list = response.json()
-
-    assert response.status_code == status.HTTP_200_OK
-    assert actual_project_list == expected_project_list
 
 
 def test_get_projects_from_organization_returns_correct_project(
@@ -131,5 +95,4 @@
         actual_project_list = response.json()
 
     assert response.status_code == status.HTTP_200_OK
-    assert actual_project_list == expected_project_list
->>>>>>> ac5169b8
+    assert actual_project_list == expected_project_list