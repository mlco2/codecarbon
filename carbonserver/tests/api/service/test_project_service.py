--- conflicted
+++ resolved
@@ -7,21 +7,14 @@
 
 PROJECT_ID = UUID("f52fe339-164d-4c2b-a8c0-f562dfce066d")
 
-<<<<<<< HEAD
-
-PROJECT = Project(id=PROJECT_ID, name="Project", description="Description")
-=======
 ORGANIZATION_ID = UUID("e60afa92-17b7-4720-91a0-1ae91e409ba1")
-TEAM_ID = UUID("e52fe339-164d-4c2b-a8c0-f562dfce066d")
 
 PROJECT = Project(
     id=PROJECT_ID,
     name="Project",
     description="Description",
-    team_id=TEAM_ID,
     organization_id=ORGANIZATION_ID,
 )
->>>>>>> ac5169b8
 
 
 @mock.patch("uuid.uuid4", return_value=PROJECT_ID)
@@ -31,16 +24,11 @@
     project_service: ProjectService = ProjectService(repository_mock)
     repository_mock.add_project.return_value = PROJECT
 
-<<<<<<< HEAD
-    project_to_create = ProjectCreate(name="Project", description="Description")
-=======
     project_to_create = ProjectCreate(
         name="Project",
         description="Description",
-        team_id=TEAM_ID,
         organization_id=ORGANIZATION_ID,
     )
->>>>>>> ac5169b8
 
     actual_saved_project_id = project_service.add_project(project_to_create)
 
@@ -56,9 +44,6 @@
     actual_saved_project = organization_service.get_one_project(PROJECT_ID)
 
     assert actual_saved_project.id == expected_project.id
-<<<<<<< HEAD
-    assert actual_saved_project.name == expected_project.name
-=======
     assert actual_saved_project.name == expected_project.name
 
 
@@ -70,16 +55,4 @@
 
     actual_projects = project_service.list_projects_from_organization(ORGANIZATION_ID)
 
-    assert actual_projects[0].organization_id == expected_organization_id
-
-
-def test_project_service_retrieves__correct_project_by_team_id():
-    repository_mock: SqlAlchemyRepository = mock.Mock(spec=SqlAlchemyRepository)
-    expected_team_id = TEAM_ID
-    project_service: ProjectService = ProjectService(repository_mock)
-    repository_mock.get_projects_from_team.return_value = [PROJECT]
-
-    actual_projects = project_service.list_projects_from_team(TEAM_ID)
-
-    assert actual_projects[0].team_id == expected_team_id
->>>>>>> ac5169b8
+    assert actual_projects[0].organization_id == expected_organization_id