"""
https://fastapi.tiangolo.com/tutorial/sql-databases/

To avoid confusion between the SQLAlchemy models and the Pydantic models, we will have the file models.py with the SQLAlchemy models, and the file schemas.py with the Pydantic models.

These Pydantic models define more or less a "schema" (a valid data shape).

So this will help us avoiding confusion while using both.
"""

from datetime import datetime
from enum import Enum
from typing import List, Optional
from uuid import UUID

from pydantic import BaseModel, EmailStr, Extra, Field, SecretStr


class Empty(BaseModel, extra=Extra.forbid):
    pass


class EmissionBase(BaseModel):
    timestamp: datetime
    run_id: UUID
    duration: int = Field(
        ..., gt=0, description="The duration must be greater than zero"
    )
    emissions_sum: Optional[float] = Field(
        ..., ge=0, description="The emissions must be greater than zero"
    )
    emissions_rate: Optional[float] = Field(
        ..., ge=0, description="The emissions rate must be greater than zero"
    )
    energy_consumed: Optional[float] = Field(
        ..., ge=0, description="The energy_consumed must be greater than zero"
    )
    cpu_power: Optional[float] = Field(
        ..., ge=0, description="The cpu_power must be greater than zero"
    )
    gpu_power: Optional[float] = Field(
        ..., ge=0, description="The gpu_power must be greater than zero"
    )
    ram_power: Optional[float] = Field(
        ..., ge=0, description="The ram_power must be greater than zero"
    )
    cpu_energy: Optional[float] = Field(
        ..., ge=0, description="The cpu_energy must be greater than zero"
    )
    gpu_energy: Optional[float] = Field(
        ..., ge=0, description="The gpu_energy must be greater than zero"
    )
    ram_energy: Optional[float] = Field(
        ..., ge=0, description="The ram_energy must be greater than zero"
    )

    class Config:
        schema_extra = {
            "example": {
                "timestamp": "2021-04-04T08:43:00+02:00",
                "run_id": "40088f1a-d28e-4980-8d80-bf5600056a14",
                "duration": 98745,
                "emissions_sum": 1544.54,
                "emissions_rate": 1.548444,
                "cpu_power": 0.3,
                "gpu_power": 0.0,
                "ram_power": 0.15,
                "cpu_energy": 55.21874,
                "gpu_energy": 0.0,
                "ram_energy": 2.0,
                "energy_consumed": 57.21874,
            }
        }


class EmissionCreate(EmissionBase):
    pass


class Emission(EmissionBase):
    id: UUID


class RunBase(BaseModel):
    timestamp: datetime
    experiment_id: UUID
    os: Optional[str]
    python_version: Optional[str]
    codecarbon_version: Optional[str]
    cpu_count: Optional[int]
    cpu_model: Optional[str]
    gpu_count: Optional[int]
    gpu_model: Optional[str]
    longitude: Optional[float]
    latitude: Optional[float]
    region: Optional[str]
    provider: Optional[str]
    ram_total_size: Optional[float]
    tracking_mode: Optional[str]

    class Config:
        schema_extra = {
            "example": {
                "timestamp": "2021-04-04T08:43:00+02:00",
                "experiment_id": "8edb03e1-9a28-452a-9c93-a3b6560136d7",
                "os": "macOS-10.15.7-x86_64-i386-64bit",
                "python_version": "3.8.0",
                "codecarbon_version": "2.1.3",
                "cpu_count": 12,
                "cpu_model": "Intel(R) Core(TM) i7-8850H CPU @ 2.60GHz",
                "gpu_count": 4,
                "gpu_model": "NVIDIA",
                "longitude": -7.6174,
                "latitude": 33.5822,
                "region": "EUROPE",
                "provider": "AWS",
                "ram_total_size": 83948.22,
                "tracking_mode": "Machine",
            }
        }


class RunCreate(RunBase):
    pass


class Run(RunBase):
    id: UUID


class RunReport(RunBase):
    run_id: UUID
    timestamp: datetime
    experiment_id: Optional[UUID]
    emissions: float
    cpu_power: float
    gpu_power: float
    ram_power: float
    cpu_energy: float
    gpu_energy: float
    ram_energy: float
    energy_consumed: float
    duration: int
    emissions_rate: float
    emissions_count: int


class ExperimentBase(BaseModel):
    timestamp: datetime
    name: str
    description: str
    country_name: Optional[str] = None
    country_iso_code: Optional[str] = None
    region: Optional[str] = None
    on_cloud: bool
    cloud_provider: Optional[str] = None
    cloud_region: Optional[str] = None
    project_id: UUID

    class Config:
        orm_mode = True
        schema_extra = {
            "example": {
                "name": "Run on AWS",
                "description": "AWS API for Code Carbon",
                "timestamp": "2021-04-04T08:43:00+02:00",
                "country_name": "France",
                "country_iso_code": "FRA",
                "region": "france",
                "on_cloud": True,
                "cloud_provider": "aws",
                "cloud_region": "eu-west-1a",
                "project_id": "8edb03e1-9a28-452a-9c93-a3b6560136d7",
            }
        }


class ExperimentCreate(ExperimentBase):
    pass


class Experiment(ExperimentBase):
    id: UUID


class ExperimentReport(ExperimentBase):
    experiment_id: UUID
    timestamp: datetime
    name: str
    description: str
    country_name: str
    country_iso_code: str
    region: str
    on_cloud: str
    cloud_provider: Optional[str] = None
    cloud_region: Optional[str] = None
    emissions: float
    cpu_power: float
    gpu_power: float
    ram_power: float
    cpu_energy: float
    gpu_energy: float
    ram_energy: float
    energy_consumed: float
    duration: int
    emissions_rate: float
    emissions_count: int

    class Config:
        schema_extra = {
            "experiment_id": "943b2aa5-9e21-41a9-8a38-562505b4b2aa",
            "timestamp": "2021-10-07T20:19:27.716693",
            "name": "Code Carbon user test",
            "description": "Code Carbon user test with default project",
            "country_name": "France",
            "country_iso_code": "FRA",
            "region": "france",
            "on_cloud": False,
            "cloud_provider": None,
            "cloud_region": None,
            "emission": 152.28955200363455,
            "cpu_power": 5760,
            "gpu_power": 2983.9739999999993,
            "ram_power": 806.0337192959997,
            "cpu_energy": 191.8251863024175,
            "gpu_energy": 140.01098718681496,
            "ram_energy": 26.84332784201141,
            "energy_consumed": 358.6795013312438,
            "duration": 7673204,
            "emissions_rate": 1.0984556074701752,
            "emissions_count": 64,
        }


class ProjectBase(BaseModel):
    name: str
    description: str
    organization_id: UUID

    class Config:
        schema_extra = {
            "example": {
                "name": "API Code Carbon",
                "description": "API for Code Carbon",
            }
        }


class ProjectCreate(ProjectBase):
    pass


class ProjectPatch(BaseModel):
    name: Optional[str]
    description: Optional[str]
    # do not allow the organization_id

    class Config:
        schema_extra = {
            "example": {
                "name": "API Code Carbon",
                "description": "API for Code Carbon",
            }
        }


class AccessLevel(Enum):
    READ = 1
    WRITE = 2
    READ_WRITE = 3


class ProjectToken(BaseModel):
    id: UUID
    project_id: UUID
    name: Optional[str]
    token: str
    last_used: Optional[datetime] = None
<<<<<<< HEAD
    access: int = AccessLevel.READ.value
=======
    access: int = AccessLevel.WRITE.value
>>>>>>> 049b1bfa

    class Config:
        schema_extra = {
            "example": {
                "id": "8edb03e1-9a28-452a-9c93-a3b6560136d7",
                "project_id": "8edb03e1-9a28-452a-9c93-a3b6560136d7",
                "name": "my project token",
                "token": "8edb03e1-9a28-452a-9c93-a3b6560136d7",
                "last_used": "2021-04-04T08:43:00+02:00",
                "access": 1,
            }
        }


class ProjectTokenCreate(BaseModel):
    name: Optional[str]
<<<<<<< HEAD
    access: int = AccessLevel.READ.value
=======
    access: int = AccessLevel.WRITE.value
>>>>>>> 049b1bfa

    class Config:
        schema_extra = {
            "example": {
                "name": "my project token",
                "access": 1,
            }
        }


class Project(ProjectBase):
    id: UUID
    experiments: Optional[List[Experiment]] = []


class ProjectReport(ProjectBase):
    project_id: UUID
    name: str
    description: str
    emissions: float
    cpu_power: float
    gpu_power: float
    ram_power: float
    cpu_energy: float
    gpu_energy: float
    ram_energy: float
    energy_consumed: float
    duration: int
    emissions_rate: float
    emissions_count: int


class OrganizationBase(BaseModel):
    name: str
    description: str

    class Config:
        schema_extra = {
            "example": {
                "name": "Code Carbon",
                "description": "Save the world, one run at a time.",
            }
        }


class OrganizationCreate(OrganizationBase):
    pass


class OrganizationPatch(OrganizationBase):
    name: Optional[str]
    description: Optional[str]


class Organization(OrganizationBase):
    id: UUID
    api_key: str


class OrganizationReport(OrganizationBase):
    organization_id: UUID
    name: str
    description: str
    emissions: float
    cpu_power: float
    gpu_power: float
    ram_power: float
    cpu_energy: float
    gpu_energy: float
    ram_energy: float
    energy_consumed: float
    duration: int
    emissions_rate: float
    emissions_count: int


class UserBase(BaseModel):
    email: str


class UserCreate(UserBase):
    name: str
    email: EmailStr
    password: SecretStr


class UserAutoCreate(UserBase):
    name: str
    email: EmailStr
    id: UUID


class UserAuthenticate(UserBase):
    password: SecretStr


class User(UserBase):
    id: UUID
    name: str
    email: EmailStr
    api_key: Optional[str]
    organizations: Optional[List]
    is_active: bool

    class Config:
        orm_mode = True


class Token(BaseModel):
    access_token: str
    token_type: str<|MERGE_RESOLUTION|>--- conflicted
+++ resolved
@@ -276,11 +276,7 @@
     name: Optional[str]
     token: str
     last_used: Optional[datetime] = None
-<<<<<<< HEAD
-    access: int = AccessLevel.READ.value
-=======
     access: int = AccessLevel.WRITE.value
->>>>>>> 049b1bfa
 
     class Config:
         schema_extra = {
@@ -297,11 +293,7 @@
 
 class ProjectTokenCreate(BaseModel):
     name: Optional[str]
-<<<<<<< HEAD
-    access: int = AccessLevel.READ.value
-=======
     access: int = AccessLevel.WRITE.value
->>>>>>> 049b1bfa
 
     class Config:
         schema_extra = {
