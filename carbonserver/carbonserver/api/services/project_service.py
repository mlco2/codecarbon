--- conflicted
+++ resolved
@@ -12,14 +12,7 @@
         return self._repository.add_project(project)
 
     def get_one_project(self, project_id):
-<<<<<<< HEAD
-        return self._repository.get_one_project(project_id)
-=======
         return self._repository.get_one_project(project_id)
 
-    def list_projects_from_team(self, team_id: str):
-        return self._repository.get_projects_from_team(team_id)
-
     def list_projects_from_organization(self, organization_id: str):
-        return self._repository.get_projects_from_organization(organization_id)
->>>>>>> ac5169b8
+        return self._repository.get_projects_from_organization(organization_id)