--- conflicted
+++ resolved
@@ -24,7 +24,7 @@
             timestamp=experiment.timestamp,
             name=experiment.name,
             description=experiment.description,
-            #isactive=experiment.is_active,
+            # isactive=experiment.is_active,
             country_name=experiment.country_name,
             country_iso_code=experiment.country_iso_code,
             region=experiment.region,
@@ -46,12 +46,8 @@
             on_cloud=experiment.on_cloud,
             cloud_provider=experiment.cloud_provider,
             cloud_region=experiment.cloud_region,
-<<<<<<< HEAD
-            #is_active=experiment.is_active,
+            # is_active=experiment.is_active,
             # emission_id=experiment.emission_id,
-=======
-            is_active=experiment.is_active,
->>>>>>> 7ddc92b3
             project_id=experiment.project_id,
         )
         self.db.add(db_experiment)
@@ -131,18 +127,13 @@
                 on_cloud=experiment.on_cloud,
                 cloud_provider=experiment.cloud_provider,
                 cloud_region=experiment.cloud_region,
-<<<<<<< HEAD
-                #is_active=experiment.is_active,
+                # is_active=experiment.is_active,
                 # emission_id=experiment.emission_id,
-=======
-                is_active=experiment.is_active,
->>>>>>> 7ddc92b3
                 project_id=experiment.project_id,
             )
         )
 
     def get_one_experiment(self, experiment_id: int) -> schemas.Experiment:
-<<<<<<< HEAD
         experiment = self.experiments[0]
         return schemas.Experiment(
             id=experiment.id,
@@ -155,37 +146,10 @@
             on_cloud=experiment.on_cloud,
             cloud_provider=experiment.cloud_provider,
             cloud_region=experiment.cloud_region,
-            #is_active=experiment.is_active,
+            # is_active=experiment.is_active,
             # emission_id=experiment.emission_id,
             project_id=experiment.project_id,
         )
-
-    def get_experiment_from_emission(self, emission_id) -> List[schemas.Experiment]:
-        experiments = []
-=======
->>>>>>> 7ddc92b3
-        for experiment in self.experiments:
-            if experiment.id == experiment_id:
-                return schemas.Experiment(
-                    id=experiment.id,
-                    timestamp=experiment.timestamp,
-                    name=experiment.name,
-                    description=experiment.description,
-                    country_name=experiment.country_name,
-                    country_iso_code=experiment.country_iso_code,
-                    region=experiment.region,
-                    on_cloud=experiment.on_cloud,
-                    cloud_provider=experiment.cloud_provider,
-                    cloud_region=experiment.cloud_region,
-<<<<<<< HEAD
-                    #is_active=experiment.is_active,
-                    # emission_id=experiment.emission_id,
-=======
-                    is_active=experiment.is_active,
->>>>>>> 7ddc92b3
-                    project_id=experiment.project_id,
-                )
-        return None
 
     def get_experiments_from_project(self, project_id) -> List[schemas.Experiment]:
         experiments = []
