--- conflicted
+++ resolved
@@ -2,9 +2,6 @@
 pytest
 responses
 tox
-<<<<<<< HEAD
 numpy
 psutil
-=======
-requests-mock
->>>>>>> ef25ad1f
+requests-mock