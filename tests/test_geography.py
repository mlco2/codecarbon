import responses
import unittest
from unittest import mock

from co2_tracker.external.geography import CloudMetadata, GeoMetadata

from tests.testdata import (
    CLOUD_METADATA_AWS,
    CLOUD_METADATA_AZURE,
    CLOUD_METADATA_GCP,
    GEO_METADATA_USA,
    GEO_METADATA_CANADA,
)


class TestCloudMetadata(unittest.TestCase):
    @mock.patch(
        "co2_tracker.external.geography.get_env_cloud_details",
        return_value=CLOUD_METADATA_AWS,
    )
    def test_cloud_metadata_AWS(self, mock_get_env_cloud_details):
        # WHEN
        cloud = CloudMetadata.from_co2_tracker_utils()

        # THEN
        self.assertEqual("aws", cloud.provider)
        self.assertEqual("us-east-1", cloud.region)

    @mock.patch(
        "co2_tracker.external.geography.get_env_cloud_details",
        return_value=CLOUD_METADATA_AZURE,
    )
    def test_cloud_metadata_AZURE(self, mock_get_env_cloud_details):
        # WHEN
        cloud = CloudMetadata.from_co2_tracker_utils()

        # THEN
        self.assertEqual("azure", cloud.provider)
        self.assertEqual("eastus", cloud.region)

    @mock.patch(
        "co2_tracker.external.geography.get_env_cloud_details",
        return_value=CLOUD_METADATA_GCP,
    )
    def test_cloud_metadata_GCP(self, mock_get_env_cloud_details):
        # WHEN
        cloud = CloudMetadata.from_co2_tracker_utils()

        # THEN
        self.assertEqual("gcp", cloud.provider)
        self.assertEqual("us-central1", cloud.region)


class TestGeoMetadata(unittest.TestCase):
    def setUp(self) -> None:
        self.geo_js_url = "https://get.geojs.io/v1/ip/geo.json"

    @responses.activate
    def test_geo_metadata_USA(self):
        responses.add(responses.GET, self.geo_js_url, json=GEO_METADATA_USA, status=200)
        geo = GeoMetadata.from_geo_js(self.geo_js_url)
<<<<<<< HEAD
        self.assertEqual("United States", geo.country_name)
        self.assertEqual("USA", geo.country_iso_code)
=======
        self.assertEqual("USA", geo.country_iso_code)
        self.assertEqual("United States", geo.country_name)
>>>>>>> 2661df96
        self.assertEqual("Illinois", geo.region)

    @responses.activate
    def test_geo_metadata_CANADA(self):
        responses.add(
            responses.GET, self.geo_js_url, json=GEO_METADATA_CANADA, status=200
        )
        geo = GeoMetadata.from_geo_js(self.geo_js_url)
<<<<<<< HEAD
        self.assertEqual("Canada", geo.country_name)
        self.assertEqual("CAN", geo.country_iso_code)
=======
        self.assertEqual("CAN", geo.country_iso_code)
        self.assertEqual("Canada", geo.country_name)
>>>>>>> 2661df96
<|MERGE_RESOLUTION|>--- conflicted
+++ resolved
@@ -59,13 +59,8 @@
     def test_geo_metadata_USA(self):
         responses.add(responses.GET, self.geo_js_url, json=GEO_METADATA_USA, status=200)
         geo = GeoMetadata.from_geo_js(self.geo_js_url)
-<<<<<<< HEAD
-        self.assertEqual("United States", geo.country_name)
-        self.assertEqual("USA", geo.country_iso_code)
-=======
         self.assertEqual("USA", geo.country_iso_code)
         self.assertEqual("United States", geo.country_name)
->>>>>>> 2661df96
         self.assertEqual("Illinois", geo.region)
 
     @responses.activate
@@ -74,10 +69,5 @@
             responses.GET, self.geo_js_url, json=GEO_METADATA_CANADA, status=200
         )
         geo = GeoMetadata.from_geo_js(self.geo_js_url)
-<<<<<<< HEAD
-        self.assertEqual("Canada", geo.country_name)
         self.assertEqual("CAN", geo.country_iso_code)
-=======
-        self.assertEqual("CAN", geo.country_iso_code)
-        self.assertEqual("Canada", geo.country_name)
->>>>>>> 2661df96
+        self.assertEqual("Canada", geo.country_name)