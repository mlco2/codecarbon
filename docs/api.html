--- conflicted
+++ resolved
@@ -6,13 +6,8 @@
   <meta charset="utf-8" /><meta name="viewport" content="width=device-width, initial-scale=1" />
 
   <meta name="viewport" content="width=device-width, initial-scale=1.0" />
-<<<<<<< HEAD
-  <title>CodeCarbon API &mdash; CodeCarbon 3.0.0 documentation</title>
-      <link rel="stylesheet" type="text/css" href="_static/pygments.css?v=03e43079" />
-=======
   <title>CodeCarbon API &mdash; CodeCarbon 3.0.1 documentation</title>
       <link rel="stylesheet" type="text/css" href="_static/pygments.css?v=fa44fd50" />
->>>>>>> 633ac6cd
       <link rel="stylesheet" type="text/css" href="_static/css/theme.css?v=e59714d7" />
 
   
