--- conflicted
+++ resolved
@@ -27,21 +27,6 @@
    * - emissions_rate
      - emissions divided per duration
    * - cpu_power
-<<<<<<< HEAD
-     - CPU power 
-   * - gpu_power
-     - GPU power 
-   * - ram_power
-     - RAM power 
-   * - cpu_energy
-     - Energy used per CPU
-   * - gpu_energy
-     - Energy used per GPU
-   * - ram_energy
-     - Energy used per RAM
-   * - energy_consumed
-     - sum of cpu_energy, gpu_energy and ram_energy
-=======
      - CPU power (W)
    * - gpu_power
      - GPU power (W)
@@ -55,7 +40,6 @@
      - Energy used per RAM (kW)
    * - energy_consumed
      - sum of cpu_energy, gpu_energy and ram_energy (kW)
->>>>>>> 6e258122
    * - country_name
      - Name of the country where the infrastructure is hosted
    * - country_iso_code
@@ -77,33 +61,19 @@
    * - cpu_count:
      - number of CPU
    * - cpu_model
-<<<<<<< HEAD
-     - exemple ``Intel(R) Core(TM) i7-1065G7 CPU @ 1.30GHz``
-   * - gpu_count
-     - number of GPU
-   * - gpu_model
-     - model of gpu
-=======
      - example ``Intel(R) Core(TM) i7-1065G7 CPU @ 1.30GHz``
    * - gpu_count
      - number of GPU
    * - gpu_model
      - example ``1 x NVIDIA GeForce GTX 1080 Ti``
->>>>>>> 6e258122
    * - longitude
      - longitude
    * - latitude
      - latitude
    * - ram_total_size
-<<<<<<< HEAD
-     -  total RAM aviable
-   * - Tracking_mode:
-     - default to machin
-=======
      -  total RAM aviable (Go)
    * - Tracking_mode:
      - ``machin`` or ``process``(default to ``machin``)
->>>>>>> 6e258122
    
 
 ..  note::
