--- conflicted
+++ resolved
@@ -6,11 +6,7 @@
   <meta charset="utf-8" /><meta name="viewport" content="width=device-width, initial-scale=1" />
 
   <meta name="viewport" content="width=device-width, initial-scale=1.0" />
-<<<<<<< HEAD
-  <title>Quickstart &mdash; CodeCarbon 2.8.2 documentation</title>
-=======
   <title>Quickstart &mdash; CodeCarbon 2.8.3 documentation</title>
->>>>>>> 4987537c
       <link rel="stylesheet" type="text/css" href="_static/pygments.css?v=03e43079" />
       <link rel="stylesheet" type="text/css" href="_static/css/theme.css?v=e59714d7" />
 
