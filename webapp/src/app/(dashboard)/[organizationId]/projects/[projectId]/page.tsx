--- conflicted
+++ resolved
@@ -20,21 +20,6 @@
         projectId: string;
     };
 }>) {
-<<<<<<< HEAD
-    const [project, setProject] = useState<any>(undefined);
-    const { data, isLoading, error } = useSWR<Project[]>(
-        `/api/projects/${params.projectId}`,
-        async (url: string) => {
-            const res = await fetch(url);
-            const data = await res.json();
-            setProject(data);
-            return data;
-        },
-        {
-            refreshInterval: 1000 * 60, // Refresh every minute
-        },
-    );
-=======
     const {
         data: project,
         isLoading,
@@ -50,7 +35,6 @@
     if (error) {
         return <ErrorMessage />;
     }
->>>>>>> d273ffc6
 
     if (project) {
         return (
