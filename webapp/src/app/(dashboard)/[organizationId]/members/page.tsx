"use client";
import CustomRow from "@/components/custom-row";
import ProjectRow from "@/components/custom-row";
import { Button } from "@/components/ui/button";
import { Card } from "@/components/ui/card";
import { Table, TableBody } from "@/components/ui/table";
import { Project } from "@/types/project";
import { User } from "@/types/user";
<<<<<<< HEAD
import AddMember from "@/components/add-member";
=======
>>>>>>> f165d1be
import { useEffect, useState } from "react";
import useSWR from "swr";
import { fetcher } from "../../../../helpers/swr";
import Loader from "@/components/loader";
import ErrorMessage from "@/components/error-message";
import { stringify } from "querystring";
import * as React from "react";
import * as Dialog from "@radix-ui/react-dialog";
import { Input } from "@/components/ui/input";
import { Text } from "lucide-react";
// import { Input } from "postcss";

/**
 * Retrieves the list of users for a given organization
 * @UNUSED
 * @TODO Filer per organizationId when the endpoint is ready.
 * @param organizationId comes from the URL parameters
 */
async function fetchUsersByOrg(organizationId: string): Promise<User[]> {
    const res = await fetch(
        `${process.env.NEXT_PUBLIC_API_URL}/api/users?organization=${organizationId}`,
        {
            next: { revalidate: 60 }, // Revalidate every minute
        },
    );

    if (!res.ok) {
        // This will activate the closest `error.js` Error Boundary
        throw new Error("Failed to fetch data");
    }
    return res.json();
}

export default function MembersPage({
    params,
}: Readonly<{ params: { organizationId: string } }>) {
    let users: User[] = [];
    const [isDialogOpen, setDialogOpen] = useState(false);
    const { data, isLoading, error } = useSWR<User[]>(
        `/api/organizations/${params.organizationId}/users`,
        fetcher,
        {
            refreshInterval: 1000 * 60, // Refresh every minute
        },
    );
    if (isLoading) {
        return <Loader />;
    }
    if (error) {
        return <ErrorMessage />;
    }

    users = data as User[];
    const form = { email: undefined };

    async function addUser() {
        const body = JSON.stringify({
            email: (document.getElementById("emailInput") as any).value,
        });
        const result = await fetch(
            `${process.env.NEXT_PUBLIC_API_URL}/api/organizations/${params.organizationId}/add-user`,
            {
                method: "POST",
                headers: {
                    Accept: "application/json",
                    "Content-Type": "application/json",
                },
                body: body,
<<<<<<< HEAD
            },
        );
        const data = result.json();
=======
            }
        );
        const data = await result.json();
>>>>>>> f165d1be
        if (result.status != 200) {
            alert(data.detail);
        }
        setDialogOpen(false);
    }

    return (
        <div>
            <div className="container mx-auto p-4 md:gap-8 md:p-8">
                <div className="flex justify-between items-center mb-4">
                    <h1 className="text-2xl font-semi-bold">Members</h1>
                    <Button onClick={() => setDialogOpen(true)}>
                        + Add a member
                    </Button>
                </div>
                <div id="addMemberModalTarget"></div>
                {isDialogOpen && (
                    <div
                        style={{
                            margin: "2em",
                            borderRadius: "4px",
                            border: "1px solid white",
                            padding: "1em",
                        }}
                    >
                        <h2>Add member</h2>
                        <br />
                        <Input
                            id="emailInput"
                            placeholder="email"
                            value={form.email}
                        />
                        <br />
                        <Button
                            onClick={() => {
                                form.email = undefined;
                                setDialogOpen(false);
                            }}
                        >
                            Cancel
                        </Button>
                        <Button onClick={() => addUser()}>Ok</Button>
                    </div>
                )}
                <Card>
                    <Table>
                        <TableBody>
                            {users
                                .sort((a, b) =>
                                    a.name
                                        .toLowerCase()
                                        .localeCompare(b.name.toLowerCase()),
                                )
                                .map((user, index) => (
                                    <CustomRow
                                        key={user.id}
                                        firstColumn={user.name}
                                        secondColumn={user.email}
                                    />
                                ))}
                        </TableBody>
                    </Table>
                </Card>
            </div>
        </div>
    );
}<|MERGE_RESOLUTION|>--- conflicted
+++ resolved
@@ -6,10 +6,6 @@
 import { Table, TableBody } from "@/components/ui/table";
 import { Project } from "@/types/project";
 import { User } from "@/types/user";
-<<<<<<< HEAD
-import AddMember from "@/components/add-member";
-=======
->>>>>>> f165d1be
 import { useEffect, useState } from "react";
 import useSWR from "swr";
 import { fetcher } from "../../../../helpers/swr";
@@ -78,15 +74,9 @@
                     "Content-Type": "application/json",
                 },
                 body: body,
-<<<<<<< HEAD
             },
         );
-        const data = result.json();
-=======
-            }
-        );
         const data = await result.json();
->>>>>>> f165d1be
         if (result.status != 200) {
             alert(data.detail);
         }
