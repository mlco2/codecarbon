{
<<<<<<< HEAD
  "name": "carboncode_nextjs",
  "version": "0.1.0",
  "private": true,
  "main": "myapp.js",
  "scripts": {
    "dev": "next dev",
    "build": "next build",
    "start": "next start",
    "lint": "next lint"
  },
  "dependencies": {
    "@fief/fief": "^0.15.0-beta.2",
    "@radix-ui/react-dialog": "^1.1.1",
    "@radix-ui/react-dropdown-menu": "^2.1.1",
    "@radix-ui/react-label": "^2.1.0",
    "@radix-ui/react-navigation-menu": "^1.2.0",
    "@radix-ui/react-select": "^2.1.1",
    "@radix-ui/react-separator": "^1.1.0",
    "@radix-ui/react-slot": "^1.1.0",
    "class-variance-authority": "^0.7.0",
    "clsx": "^2.1.1",
    "lucide-react": "^0.411.0",
    "next": "^14.2.5",
    "next-themes": "^0.3.0",
    "react": "^18.3.1",
    "react-dom": "^18.3.1",
    "recharts": "^2.12.7",
    "swr": "^2.2.5",
    "tailwind-merge": "^2.4.0",
    "tailwindcss-animate": "^1.0.7"
  },
  "devDependencies": {
    "@types/node": "^20",
    "@types/react": "^18",
    "@types/react-dom": "^18",
    "eslint": "^8",
    "eslint-config-next": "14.2.5",
    "postcss": "^8",
    "tailwindcss": "^3.4.1",
    "typescript": "^5"
  }
=======
    "name": "carboncode_nextjs",
    "version": "0.1.0",
    "private": true,
    "main": "myapp.js",
    "scripts": {
        "dev": "next dev",
        "build": "next build",
        "install": "next build",
        "start": "next start",
        "lint": "next lint"
    },
    "dependencies": {
        "@fief/fief": "^0.15.0-beta.2",
        "@radix-ui/react-dialog": "^1.1.1",
        "@radix-ui/react-dropdown-menu": "^2.1.1",
        "@radix-ui/react-label": "^2.1.0",
        "@radix-ui/react-navigation-menu": "^1.2.0",
        "@radix-ui/react-select": "^2.1.1",
        "@radix-ui/react-separator": "^1.1.0",
        "@radix-ui/react-slot": "^1.1.0",
        "class-variance-authority": "^0.7.0",
        "clsx": "^2.1.1",
        "lucide-react": "^0.411.0",
        "next": "^14.2.5",
        "next-themes": "^0.3.0",
        "react": "^18.3.1",
        "react-dom": "^18.3.1",
        "recharts": "^2.12.7",
        "swr": "^2.2.5",
        "tailwind-merge": "^2.4.0",
        "tailwindcss-animate": "^1.0.7"
    },
    "devDependencies": {
        "@types/node": "^20",
        "@types/react": "^18",
        "@types/react-dom": "^18",
        "eslint": "^8",
        "eslint-config-next": "14.2.5",
        "eslint-config-prettier": "^9.1.0",
        "postcss": "^8",
        "prettier": "3.3.3",
        "tailwindcss": "^3.4.1",
        "typescript": "^5"
    }
>>>>>>> b91735a9
}<|MERGE_RESOLUTION|>--- conflicted
+++ resolved
@@ -1,5 +1,4 @@
 {
-<<<<<<< HEAD
   "name": "carboncode_nextjs",
   "version": "0.1.0",
   "private": true,
@@ -37,54 +36,10 @@
     "@types/react-dom": "^18",
     "eslint": "^8",
     "eslint-config-next": "14.2.5",
+    "eslint-config-prettier": "^9.1.0",
     "postcss": "^8",
+    "prettier": "3.3.3",
     "tailwindcss": "^3.4.1",
     "typescript": "^5"
   }
-=======
-    "name": "carboncode_nextjs",
-    "version": "0.1.0",
-    "private": true,
-    "main": "myapp.js",
-    "scripts": {
-        "dev": "next dev",
-        "build": "next build",
-        "install": "next build",
-        "start": "next start",
-        "lint": "next lint"
-    },
-    "dependencies": {
-        "@fief/fief": "^0.15.0-beta.2",
-        "@radix-ui/react-dialog": "^1.1.1",
-        "@radix-ui/react-dropdown-menu": "^2.1.1",
-        "@radix-ui/react-label": "^2.1.0",
-        "@radix-ui/react-navigation-menu": "^1.2.0",
-        "@radix-ui/react-select": "^2.1.1",
-        "@radix-ui/react-separator": "^1.1.0",
-        "@radix-ui/react-slot": "^1.1.0",
-        "class-variance-authority": "^0.7.0",
-        "clsx": "^2.1.1",
-        "lucide-react": "^0.411.0",
-        "next": "^14.2.5",
-        "next-themes": "^0.3.0",
-        "react": "^18.3.1",
-        "react-dom": "^18.3.1",
-        "recharts": "^2.12.7",
-        "swr": "^2.2.5",
-        "tailwind-merge": "^2.4.0",
-        "tailwindcss-animate": "^1.0.7"
-    },
-    "devDependencies": {
-        "@types/node": "^20",
-        "@types/react": "^18",
-        "@types/react-dom": "^18",
-        "eslint": "^8",
-        "eslint-config-next": "14.2.5",
-        "eslint-config-prettier": "^9.1.0",
-        "postcss": "^8",
-        "prettier": "3.3.3",
-        "tailwindcss": "^3.4.1",
-        "typescript": "^5"
-    }
->>>>>>> b91735a9
 }