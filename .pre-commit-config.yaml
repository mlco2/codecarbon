repos:
<<<<<<< HEAD
    - repo: https://github.com/asottile/seed-isort-config
      rev: v2.1.1
      hooks:
          - id: seed-isort-config
    - repo: https://github.com/timothycrosley/isort
      rev: 5.8.0
      types: [python]
      args: [--filter-files"]
      hooks:
          - id: isort
=======
    - repo: https://github.com/pycqa/isort
      rev: 5.8.0
      hooks:
          - id: isort
            args: ["--filter-files"]
>>>>>>> 08635e51
    - repo: https://github.com/psf/black
      rev: 21.4b1
      hooks:
          - id: black
            args: [--safe]
    - repo: https://gitlab.com/pycqa/flake8
<<<<<<< HEAD
      rev: 3.8.1
      hooks:
          - id: flake8
            args: ["--config=.flake8"]
=======
      rev: 3.9.1
      hooks:
          - id: flake8
            args: ["--config=.flake8"]
            additional_dependencies: ['flake8-bugbear==21.4.3']
>>>>>>> 08635e51
<|MERGE_RESOLUTION|>--- conflicted
+++ resolved
@@ -1,37 +1,17 @@
 repos:
-<<<<<<< HEAD
-    - repo: https://github.com/asottile/seed-isort-config
-      rev: v2.1.1
-      hooks:
-          - id: seed-isort-config
-    - repo: https://github.com/timothycrosley/isort
-      rev: 5.8.0
-      types: [python]
-      args: [--filter-files"]
-      hooks:
-          - id: isort
-=======
     - repo: https://github.com/pycqa/isort
       rev: 5.8.0
       hooks:
           - id: isort
             args: ["--filter-files"]
->>>>>>> 08635e51
     - repo: https://github.com/psf/black
       rev: 21.4b1
       hooks:
           - id: black
             args: [--safe]
     - repo: https://gitlab.com/pycqa/flake8
-<<<<<<< HEAD
-      rev: 3.8.1
-      hooks:
-          - id: flake8
-            args: ["--config=.flake8"]
-=======
       rev: 3.9.1
       hooks:
           - id: flake8
             args: ["--config=.flake8"]
-            additional_dependencies: ['flake8-bugbear==21.4.3']
->>>>>>> 08635e51
+            additional_dependencies: ['flake8-bugbear==21.4.3']