--- conflicted
+++ resolved
@@ -2,41 +2,28 @@
 Contains implementations of the Public facing API: CO2Tracker, OfflineCO2Tracker and @track_co2
 """
 
-from abc import abstractmethod, ABC
-from apscheduler.schedulers.background import BackgroundScheduler
-from datetime import datetime
-from functools import wraps
 import logging
 import os
 import time
+import uuid
+from abc import abstractmethod, ABC
+from datetime import datetime
+from functools import wraps
 from typing import Optional, List, Callable
-import uuid
-
-<<<<<<< HEAD
-from .config import AppConfig
-from .emissions import get_cloud_emissions, get_private_infra_emissions
-from .external import GeoMetadata, CloudMetadata, GPUMetadata
-from .persistence import FilePersistence, CO2Data, BasePersistence
-from .units import Time, Energy
-=======
+
 from apscheduler.schedulers.background import BackgroundScheduler
 from co2_tracker_utils.gpu_logging import is_gpu_details_available
 
-from co2_tracker.config import cfg, AppConfig
+from co2_tracker.config import AppConfig
 from co2_tracker.emissions import (
     get_cloud_emissions,
     get_private_infra_emissions,
     get_cloud_country,
 )
 from co2_tracker.external.geography import GeoMetadata, CloudMetadata
-from co2_tracker.external.hardware import GPU, CPU
-from co2_tracker.persistence import (
-    FilePersistence,
-    CO2Data,
-    BasePersistence,
-)
-from co2_tracker.units import Time, Energy, Power
->>>>>>> 5664489c
+from co2_tracker.external.hardware import GPU
+from co2_tracker.persistence import FilePersistence, CO2Data, BasePersistence
+from co2_tracker.units import Time, Energy
 
 logger = logging.getLogger(__name__)
 
@@ -64,15 +51,9 @@
         """
         self._project_name: str = project_name
         self._measure_power_secs: int = measure_power_secs
+        self._start_time: Optional[float] = None
         self._output_dir: str = output_dir
-<<<<<<< HEAD
-        self._app_config: AppConfig = self._get_config()
-
-        self._start_time: Optional[float] = None
-        self._gpu_total_energy: Energy = Energy.from_energy(kwh=0)
-=======
         self._total_energy: Energy = Energy.from_energy(kwh=0)
->>>>>>> 5664489c
         self._scheduler = BackgroundScheduler()
         self._is_gpu_available = is_gpu_details_available()
         self._hardware = (
@@ -84,6 +65,7 @@
             self._measure_power, "interval", seconds=measure_power_secs
         )
 
+        self._app_config: AppConfig = self._get_config()
         self.persistence_objs: List[BasePersistence] = list()
 
         if save_to_file:
