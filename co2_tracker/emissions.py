--- conflicted
+++ resolved
@@ -6,23 +6,13 @@
 
 import json
 import logging
-<<<<<<< HEAD
-=======
 from typing import Dict, Optional
 
->>>>>>> 5664489c
 import pandas as pd
-from typing import Dict, Optional
 
-<<<<<<< HEAD
-from .units import CO2EmissionsPerKwh, Energy
-from .external import GeoMetadata, CloudMetadata
-from .config import AppConfig
-=======
 from co2_tracker.config import AppConfig
 from co2_tracker.external.geography import GeoMetadata, CloudMetadata
 from co2_tracker.units import CO2EmissionsPerKwh, Energy
->>>>>>> 5664489c
 
 logger = logging.getLogger(__name__)
 
