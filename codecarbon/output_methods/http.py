import dataclasses
import getpass

import requests

from codecarbon.core.api_client import ApiClient
from codecarbon.external.logger import logger
from codecarbon.output_methods.base_output import BaseOutput
from codecarbon.output_methods.emissions_data import EmissionsData


class HTTPOutput(BaseOutput):
    """
    Send emissions data to HTTP endpoint
    Warning : This is an empty model to guide you.
    We do not provide a server.
    """

    def __init__(self, endpoint_url: str):
        self.endpoint_url: str = endpoint_url

    def out(self, total: EmissionsData, delta: EmissionsData):
        try:
            payload = dataclasses.asdict(total)
            payload["user"] = getpass.getuser()
            resp = requests.post(self.endpoint_url, json=payload, timeout=10)
            if resp.status_code != 201:
                logger.warning(
                    "HTTP Output returned an unexpected status code: ",
                    resp,
                )
        except Exception as e:
            logger.error(e, exc_info=True)


class CodeCarbonAPIOutput(BaseOutput):
    """
    Send emissions data to HTTP endpoint
    """

    run_id = None

    def __init__(self, endpoint_url: str, experiment_id: str, api_key: str, conf):
        self.use_emissions_delta = True
        self.endpoint_url: str = endpoint_url
        self.api = ApiClient(
            experiment_id=experiment_id,
            endpoint_url=endpoint_url,
            api_key=api_key,
            conf=conf,
        )
        self.run_id = self.api.run_id

    def out(self, total: EmissionsData, delta: EmissionsData):
        try:
<<<<<<< HEAD
            self.api.add_emission(dataclasses.asdict(data))
            logger.info(
                f"{data.emissions_rate * 1000:.6f} g.CO2eq/s mean an estimation of "
                + f"{data.emissions_rate * 3600 * 24 * 365:,} kg.CO2eq/year"
            )
=======
            self.api.add_emission(dataclasses.asdict(delta))
>>>>>>> bf9468d7
        except Exception as e:
            logger.error(e, exc_info=True)<|MERGE_RESOLUTION|>--- conflicted
+++ resolved
@@ -53,14 +53,6 @@
 
     def out(self, total: EmissionsData, delta: EmissionsData):
         try:
-<<<<<<< HEAD
-            self.api.add_emission(dataclasses.asdict(data))
-            logger.info(
-                f"{data.emissions_rate * 1000:.6f} g.CO2eq/s mean an estimation of "
-                + f"{data.emissions_rate * 3600 * 24 * 365:,} kg.CO2eq/year"
-            )
-=======
             self.api.add_emission(dataclasses.asdict(delta))
->>>>>>> bf9468d7
         except Exception as e:
             logger.error(e, exc_info=True)