--- conflicted
+++ resolved
@@ -233,35 +233,28 @@
         *args,
         country_iso_code: Optional[str] = None,
         region: Optional[str] = None,
-<<<<<<< HEAD
         cloud_provider: Optional[str] = None,
         cloud_region: Optional[str] = None,
-=======
         country_2letter_iso_code: Optional[str] = None,
->>>>>>> 506c9818
         **kwargs,
     ):
         """
         :param country_iso_code: 3 letter ISO Code of the country where the
                                  experiment is being run
         :param region: The provincial region, for example, California in the US.
-<<<<<<< HEAD
                        Currently, this only affects calculations for the United States and Canada
         :param cloud_provider: The cloud provider specified for estimating emissions intensity, defaults to None.
                                See https://github.com/mlco2/codecarbon/blob/master/codecarbon/data/cloud/impact.csv for a list of cloud providers
         :param cloud_region: The region of the cloud data center, defaults to None.
                              See https://github.com/mlco2/codecarbon/blob/master/codecarbon/data/cloud/impact.csv for a list of cloud regions
-=======
                        Currently, this only affects calculations for the United States
         :param country_2letter_iso_code: For use with the CO2Signal emissions API.
             See http://api.electricitymap.org/v3/zones for a list of codes and their corresponding locations.
->>>>>>> 506c9818
         """
         self._cloud_provider: Optional[str] = cloud_provider
         self._cloud_region: Optional[str] = cloud_region
         self._country_iso_code: Optional[str] = country_iso_code
         self._region: Optional[str] = region if region is None else region.lower()
-<<<<<<< HEAD
 
         if self._cloud_provider:
             if self._cloud_region is None:
@@ -295,11 +288,9 @@
                     f"Exception occured {e}"
                 )
 
-=======
         self.country_2letter_iso_code: Optional[str] = (
             country_2letter_iso_code.upper() if country_2letter_iso_code else None
         )
->>>>>>> 506c9818
         super().__init__(*args, **kwargs)
 
     def _get_geo_metadata(self) -> GeoMetadata:
