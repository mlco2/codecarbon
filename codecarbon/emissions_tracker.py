--- conflicted
+++ resolved
@@ -423,8 +423,6 @@
             if self._measure_occurrence >= self._api_call_interval:
                 self._cc_api__out.out(self._prepare_emissions_data(delta=True))
                 self._measure_occurrence = 0
-<<<<<<< HEAD
-=======
 
     def __enter__(self):
         self.start()
@@ -432,7 +430,6 @@
 
     def __exit__(self, exc_type, exc_value, tb) -> None:
         self.stop()
->>>>>>> c55ff229
 
 
 class OfflineEmissionsTracker(BaseEmissionsTracker):
